[package]
name = "dragonfly-client-rs"
version = "0.1.0"
edition = "2021"

[dependencies]
<<<<<<< HEAD
chrono = "0.4.38"
=======
color-eyre = "0.6.3"
>>>>>>> 91ad82dc
figment = { version = "0.10.19", features = ["env", "toml"] }
flate2 = "1.0.30"
log = "0.4.21"
once_cell = "1.19.0"
parking_lot = "0.12.3"
reqwest = { version = "0.12.4", features = ["blocking", "json", "gzip"] }
serde = { version = "1.0.203", features = ["derive"] }
tar = "0.4.40"
<<<<<<< HEAD
thiserror = "1.0.61"
=======
threadpool = "1.8.1"
>>>>>>> 91ad82dc
tracing = "0.1.40"
tracing-subscriber = { version = "0.3.18", features = ["env-filter"] }
yara = "0.27.0"
yara-sys = { version = "0.27.0", features = ["yara-static"] }
zip = "2.1.1"

[profile.release]
strip = true
lto = true
codegen-units = 1
opt-level = "z"
panic = "abort"<|MERGE_RESOLUTION|>--- conflicted
+++ resolved
@@ -4,11 +4,8 @@
 edition = "2021"
 
 [dependencies]
-<<<<<<< HEAD
 chrono = "0.4.38"
-=======
 color-eyre = "0.6.3"
->>>>>>> 91ad82dc
 figment = { version = "0.10.19", features = ["env", "toml"] }
 flate2 = "1.0.30"
 log = "0.4.21"
@@ -17,11 +14,6 @@
 reqwest = { version = "0.12.4", features = ["blocking", "json", "gzip"] }
 serde = { version = "1.0.203", features = ["derive"] }
 tar = "0.4.40"
-<<<<<<< HEAD
-thiserror = "1.0.61"
-=======
-threadpool = "1.8.1"
->>>>>>> 91ad82dc
 tracing = "0.1.40"
 tracing-subscriber = { version = "0.3.18", features = ["env-filter"] }
 yara = "0.27.0"
