use std::io;

<<<<<<< HEAD
=======
use config::ConfigError;
>>>>>>> bb059672
use thiserror::Error;
use zip::result::ZipError;

#[allow(clippy::module_name_repetitions)]
#[derive(Error, Debug)]
pub enum DragonflyError {
    #[error("Yara Error: {source:#?}")]
    YaraError {
        #[from]
        source: yara::YaraError,
    },

    #[error("Yara Error: {source:#?}")]
    GenericYaraError {
        #[from]
        source: yara::Error,
    },

    #[error("HTTP Error: {source:#?}")]
    HTTPError {
        #[from]
        source: reqwest::Error,
    },

    #[error("IO Error: {source:#?}")]
    IOError {
        #[from]
        source: io::Error,
    },

    #[error("Zipfile Error: {source:#?}")]
    ZipError {
        #[from]
        source: ZipError,
    },

    #[error("Configuration Error: {source:#?}")]
    ConfigError {
        #[from]
        source: ConfigError,
    },
    #[error("Download too large: '{0:#?}'")]
    DownloadTooLarge(String),
}<|MERGE_RESOLUTION|>--- conflicted
+++ resolved
@@ -1,9 +1,6 @@
 use std::io;
 
-<<<<<<< HEAD
-=======
 use config::ConfigError;
->>>>>>> bb059672
 use thiserror::Error;
 use zip::result::ZipError;
 
