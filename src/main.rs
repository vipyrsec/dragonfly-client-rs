mod app_config;
mod client;
mod exts;
mod scanner;
mod utils;

use std::time::Duration;

use client::DragonflyClient;
<<<<<<< HEAD
use error::DragonflyError;
use tracing::{error, info, span, trace, Level};
=======
use color_eyre::eyre::Result;
use reqwest::blocking::Client;
use threadpool::ThreadPool;
use tracing::{debug, error, info, span, trace, Level};
>>>>>>> 91ad82dc
use tracing_subscriber::EnvFilter;

use crate::{
    app_config::APP_CONFIG,
    client::{Job, ScanResult, SubmitJobResultsError},
    scanner::{scan_all_distributions, PackageScanResults},
};

<<<<<<< HEAD
fn scan_package(client: &DragonflyClient, job: Job) -> ScanResult {
=======
/// The actual scanning logic.
///
/// Takes the job to be scanned, the compiled rules, the commit hash being used, and the HTTP
/// client (for downloading distributions), and returns the `PackageScanResults`.
fn scanner(
    http_client: &Client,
    job: &Job,
    rules: &Rules,
    commit_hash: &str,
) -> Result<PackageScanResults> {
    let distribution_scan_results = scan_all_distributions(http_client, rules, job)?;

    let package_scan_result = PackageScanResults::new(
        job.name.to_string(),
        job.version.to_string(),
        distribution_scan_results,
        commit_hash.to_string(),
    );

    Ok(package_scan_result)
}

/// The job to run in the threadpool.
fn runner(client: &DragonflyClient, job: Job) {
>>>>>>> 91ad82dc
    let span = span!(Level::INFO, "Job", name = job.name, version = job.version);
    let _enter = span.enter();

    match scan_all_distributions(client.get_http_client(), &client.rules_state.rules, &job) {
        Ok(results) => {
            let package_scan_results =
                PackageScanResults::new(job.name, job.version, results, job.hash);
            let body = package_scan_results.build_body();

            Ok(body)
        }
        Err(err) => Err(SubmitJobResultsError {
            name: job.name,
            version: job.version,
            reason: format!("{err}"),
        }),
    }
}

fn main() -> Result<()> {
    color_eyre::install()?;

    let default_env_filter = EnvFilter::builder()
        .parse("warn,dragonfly_client_rs=info")
        .unwrap();
    let env_filter = EnvFilter::try_from_default_env().unwrap_or(default_env_filter);

    tracing_subscriber::fmt().with_env_filter(env_filter).init();
    let mut client = DragonflyClient::new()?;

    loop {
        info!("Fetching job");
        match client.get_job() {
            Ok(Some(job)) => {
                trace!("Successfully fetched job");

                info!("Starting scan of {} v{}", job.name, job.version);
                if job.hash != client.rules_state.hash {
                    info!(
                        "Must update rules, updating from {} to {}",
                        client.rules_state.hash, job.hash
                    );

                    if let Err(err) = client.update_rules() {
                        error!("Error while updating rules: {err}");
                    }
                }

                let scan_result = scan_package(&client, job);
                let http_result = client.send_result(&scan_result);
                if let Err(err) = http_result {
                    error!("Error while sending response to API: {err}");
                }
            }

            Ok(None) => info!("No job found"),

            Err(err) => error!("Unexpected HTTP error: {err}"),
        }

        std::thread::sleep(Duration::from_secs(APP_CONFIG.load_duration));
    }
}<|MERGE_RESOLUTION|>--- conflicted
+++ resolved
@@ -7,15 +7,8 @@
 use std::time::Duration;
 
 use client::DragonflyClient;
-<<<<<<< HEAD
-use error::DragonflyError;
+use color_eyre::eyre::Result;
 use tracing::{error, info, span, trace, Level};
-=======
-use color_eyre::eyre::Result;
-use reqwest::blocking::Client;
-use threadpool::ThreadPool;
-use tracing::{debug, error, info, span, trace, Level};
->>>>>>> 91ad82dc
 use tracing_subscriber::EnvFilter;
 
 use crate::{
@@ -24,34 +17,7 @@
     scanner::{scan_all_distributions, PackageScanResults},
 };
 
-<<<<<<< HEAD
 fn scan_package(client: &DragonflyClient, job: Job) -> ScanResult {
-=======
-/// The actual scanning logic.
-///
-/// Takes the job to be scanned, the compiled rules, the commit hash being used, and the HTTP
-/// client (for downloading distributions), and returns the `PackageScanResults`.
-fn scanner(
-    http_client: &Client,
-    job: &Job,
-    rules: &Rules,
-    commit_hash: &str,
-) -> Result<PackageScanResults> {
-    let distribution_scan_results = scan_all_distributions(http_client, rules, job)?;
-
-    let package_scan_result = PackageScanResults::new(
-        job.name.to_string(),
-        job.version.to_string(),
-        distribution_scan_results,
-        commit_hash.to_string(),
-    );
-
-    Ok(package_scan_result)
-}
-
-/// The job to run in the threadpool.
-fn runner(client: &DragonflyClient, job: Job) {
->>>>>>> 91ad82dc
     let span = span!(Level::INFO, "Job", name = job.name, version = job.version);
     let _enter = span.enter();
 
