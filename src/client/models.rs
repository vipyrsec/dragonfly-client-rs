use color_eyre::Result;
use serde::Serialize;
use serde::{self, Deserialize};
use std::collections::HashMap;
use std::fmt::Display;

pub type ScanResult = Result<SubmitJobResultsSuccess, SubmitJobResultsError>;

#[derive(Debug, Serialize, PartialEq)]
pub struct SubmitJobResultsSuccess {
    pub name: String,
    pub version: String,
    pub score: i64,
    pub inspector_url: Option<String>,

    /// Contains all rule identifiers matched for the entire release.
    pub rules_matched: Vec<String>,

    /// The commit hash of the ruleset used to produce these results.
    pub commit: String,
}

#[derive(Debug, Serialize)]
pub struct SubmitJobResultsError {
    pub name: String,
    pub version: String,
    pub reason: String,
}

impl Display for SubmitJobResultsError {
    fn fmt(&self, f: &mut std::fmt::Formatter<'_>) -> std::fmt::Result {
        writeln!(f, "Name: {}", self.name)?;
        writeln!(f, "Version: {}", self.version)?;
        writeln!(f, "Reason: {}", self.reason)?;

        Ok(())
    }
}

#[derive(Debug, Deserialize)]
pub struct Job {
    pub hash: String,
    pub name: String,
    pub version: String,
    pub distributions: Vec<String>,
}

#[derive(Debug, Deserialize)]
pub struct RulesResponse {
    pub hash: String,
    pub rules: HashMap<String, String>,
}

impl RulesResponse {
    /// Compile the rules from the response
<<<<<<< HEAD
    pub fn compile(&self) -> Result<yara_x::Rules, DragonflyError> {
=======
    pub fn compile(&self) -> Result<Rules> {
>>>>>>> 9c6d95cf
        let rules_str = self
            .rules
            .values()
            .map(String::as_ref)
            .collect::<Vec<&str>>()
            .join("\n");

        let mut compiler = yara_x::Compiler::new();
        compiler.add_source(rules_str.as_str())?;

        let rules = compiler.build();

        Ok(rules)
    }
}

#[derive(Debug, Deserialize)]
pub struct AuthResponse {
    pub access_token: String,
    pub expires_in: u32,
}

#[derive(Debug, Serialize)]
pub struct AuthBody<'a> {
    pub client_id: &'a str,
    pub client_secret: &'a str,
    pub audience: &'a str,
    pub grant_type: &'a str,
    pub username: &'a str,
    pub password: &'a str,
}<|MERGE_RESOLUTION|>--- conflicted
+++ resolved
@@ -53,11 +53,7 @@
 
 impl RulesResponse {
     /// Compile the rules from the response
-<<<<<<< HEAD
-    pub fn compile(&self) -> Result<yara_x::Rules, DragonflyError> {
-=======
-    pub fn compile(&self) -> Result<Rules> {
->>>>>>> 9c6d95cf
+    pub fn compile(&self) -> Result<yara_x::Rules> {
         let rules_str = self
             .rules
             .values()
