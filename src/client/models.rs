use color_eyre::Result;
use serde::Serialize;
use serde::{self, Deserialize};
use std::collections::HashMap;
use std::fmt::Display;

pub type ScanResult = Result<SubmitJobResultsSuccess, SubmitJobResultsError>;

#[derive(Serialize, Debug)]
#[serde(untagged)]
#[serde(remote = "ScanResult")]
enum ScanResultDef {
    Ok(SubmitJobResultsSuccess),
    Err(SubmitJobResultsError),
}

#[derive(Serialize)]
pub struct ScanResultSerializer(#[serde(with = "ScanResultDef")] ScanResult);

impl From<ScanResult> for ScanResultSerializer {
    fn from(value: ScanResult) -> Self {
        Self(value)
    }
}

#[derive(Debug, Serialize, PartialEq)]
pub struct SubmitJobResultsSuccess {
    pub name: String,
    pub version: String,
    pub score: i64,
    pub inspector_url: Option<String>,

    /// Contains all rule identifiers matched for the entire release.
    pub rules_matched: Vec<String>,

    /// The commit hash of the ruleset used to produce these results.
    pub commit: String,
}

#[derive(Debug, Serialize)]
pub struct SubmitJobResultsError {
    pub name: String,
    pub version: String,
    pub reason: String,
}

impl Display for SubmitJobResultsError {
    fn fmt(&self, f: &mut std::fmt::Formatter<'_>) -> std::fmt::Result {
        writeln!(f, "Name: {}", self.name)?;
        writeln!(f, "Version: {}", self.version)?;
        writeln!(f, "Reason: {}", self.reason)?;

        Ok(())
    }
}

#[derive(Debug, Deserialize)]
pub struct Job {
    pub hash: String,
    pub name: String,
    pub version: String,
    pub distributions: Vec<String>,
}

#[derive(Debug, Deserialize)]
pub struct RulesResponse {
    pub hash: String,
    pub rules: HashMap<String, String>,
}

impl RulesResponse {
    /// Compile the rules from the response
<<<<<<< HEAD
    pub fn compile(&self) -> Result<yara_x::Rules, DragonflyError> {
=======
    pub fn compile(&self) -> Result<Rules> {
>>>>>>> 94cbc411
        let rules_str = self
            .rules
            .values()
            .map(String::as_ref)
            .collect::<Vec<&str>>()
            .join("\n");

        let mut compiler = yara_x::Compiler::new();
        compiler.add_source(rules_str.as_str())?;

        let rules = compiler.build();

        Ok(rules)
    }
}

#[derive(Debug, Deserialize)]
pub struct AuthResponse {
    pub access_token: String,
    pub expires_in: u32,
}

#[derive(Debug, Serialize)]
pub struct AuthBody<'a> {
    pub client_id: &'a str,
    pub client_secret: &'a str,
    pub audience: &'a str,
    pub grant_type: &'a str,
    pub username: &'a str,
    pub password: &'a str,
}<|MERGE_RESOLUTION|>--- conflicted
+++ resolved
@@ -70,11 +70,7 @@
 
 impl RulesResponse {
     /// Compile the rules from the response
-<<<<<<< HEAD
-    pub fn compile(&self) -> Result<yara_x::Rules, DragonflyError> {
-=======
-    pub fn compile(&self) -> Result<Rules> {
->>>>>>> 94cbc411
+    pub fn compile(&self) -> Result<yara_x::Rules> {
         let rules_str = self
             .rules
             .values()
