use core::fmt;
use std::{
    collections::HashSet,
    fmt::write,
    io::Read,
    path::{Component, Path, PathBuf},
    time::Instant,
};

use color_eyre::{eyre::eyre, Result};
use flate2::read::GzDecoder;
use reqwest::{blocking::Client, Url};
<<<<<<< HEAD
use tracing::{debug, warn};
use yara::Rules;
use zip::read::read_zipfile_from_stream;
=======
use yara_x::Rules;
>>>>>>> fcda4a50

use crate::{
    app_config::APP_CONFIG,
    client::{fetch_tarball, fetch_zipfile, Job},
    exts::RuleExt,
    utils::create_inspector_url,
};

#[derive(Debug, Hash, Eq, PartialEq, Clone)]
pub struct RuleScore {
    pub name: String,
    pub score: i64,
}

/// The results of scanning a single file. Contains the file path and the rules it matched
#[derive(Debug, PartialEq)]
pub struct FileScanResult {
    pub path: PathBuf,
    pub rules: Vec<RuleScore>,
}

impl FileScanResult {
    fn new(path: PathBuf, rules: Vec<RuleScore>) -> Self {
        Self { path, rules }
    }

    /// Returns the total score of all matched rules.
    fn calculate_score(&self) -> i64 {
        self.rules.iter().map(|i| i.score).sum()
    }
}

/// Struct representing the results of a scanned distribution
#[derive(Debug)]
pub struct DistributionScanResults {
    /// The scan results for each file in this distribution
    file_scan_results: Vec<FileScanResult>,

    /// Inspector URL pointing to the base of this distribution
    base_inspector_url: String,
}

impl DistributionScanResults {
    /// Create a new `DistributionScanResults` based off the results of its files and the base
    /// inspector URL for this distribution.
    pub fn new(file_scan_results: Vec<FileScanResult>, base_inspector_url: String) -> Self {
        Self {
            file_scan_results,
            base_inspector_url,
        }
    }

    /// Get the "most malicious file" in the distribution.
    ///
    /// This file with the greatest score is considered the most malicious. If multiple
    /// files have the same score, an arbitrary file is picked.
    pub fn get_most_malicious_file(&self) -> Option<&FileScanResult> {
        self.file_scan_results
            .iter()
            .max_by_key(|i| i.calculate_score())
    }

    /// Get all **unique** `RuleScore` objects that were matched for this distribution
    fn get_matched_rules(&self) -> HashSet<&RuleScore> {
        let mut rules: HashSet<&RuleScore> = HashSet::new();
        for file_scan_result in &self.file_scan_results {
            for rule in &file_scan_result.rules {
                rules.insert(rule);
            }
        }

        rules
    }

    /// Calculate the total score of this distribution, without counting duplicates twice
    pub fn get_total_score(&self) -> i64 {
        self.get_matched_rules().iter().map(|rule| rule.score).sum()
    }

    /// Get a vector of the **unique** rule identifiers this distribution matched
    pub fn get_matched_rule_identifiers(&self) -> Vec<&str> {
        self.get_matched_rules()
            .iter()
            .map(|rule| rule.name.as_str())
            .collect()
    }

    /// Return the inspector URL of the most malicious file, or `None` if there is no most malicious
    /// file
    pub fn inspector_url(&self) -> Option<String> {
        self.get_most_malicious_file().map(|file| {
            let it = file
                .path
                .components()
                .filter(|c| !matches!(c, Component::RootDir))
                .map(|c| c.as_os_str().to_string_lossy());
            let mut url: Url = self.base_inspector_url.parse().unwrap();
            url.path_segments_mut().unwrap().pop_if_empty().extend(it);
            url.to_string()
        })
    }
}

pub struct PackageScanResults {
    pub name: String,
    pub version: String,
    pub distribution_scan_results: Vec<DistributionScanResults>,
    pub commit_hash: String,
}

impl PackageScanResults {
    pub fn new(
        name: String,
        version: String,
        distribution_scan_results: Vec<DistributionScanResults>,
        commit_hash: String,
    ) -> Self {
        Self {
            name,
            version,
            distribution_scan_results,
            commit_hash,
        }
    }
}

/// Scan all the distributions of the given job against the given ruleset
///
/// Uses the provided HTTP client to download each distribution.
pub fn scan_all_distributions(
    http_client: &Client,
    rules: &Rules,
    job: &Job,
) -> Result<Vec<DistributionScanResults>> {
    let mut distribution_scan_results = Vec::with_capacity(job.distributions.len());
    for distribution in &job.distributions {
        let download_url: Url = distribution.parse().unwrap();
        let base_inspector_url =
            create_inspector_url(&job.name, &job.version, &download_url).to_string();

        let distribution_scan_result: DistributionScanResults = if distribution.ends_with(".tar.gz")
        {
            let mut tar = fetch_tarball(http_client, &download_url)?;
            let file_scan_results = scan_targz(&mut tar, rules)?;
            DistributionScanResults::new(file_scan_results, base_inspector_url)
        } else {
            let mut response = fetch_zipfile(http_client, &download_url)?;
            let file_scan_results = scan_zip(&mut response, rules)?;
            DistributionScanResults::new(file_scan_results, base_inspector_url)
        };

        distribution_scan_results.push(distribution_scan_result);
    }

    Ok(distribution_scan_results)
}

pub fn scan_targz<R: Read>(
    tar: &mut tar::Archive<GzDecoder<R>>,
    rules: &Rules,
) -> Result<Vec<FileScanResult>> {
    let mut file_scan_results: Vec<FileScanResult> = Vec::new();

    for mut entry in tar.entries()?.filter_map(Result::ok) {
        let pathbuf = entry.path()?.to_path_buf();
        if entry.size() <= APP_CONFIG.max_scan_size {
            let mut buf = Vec::with_capacity(entry.size().try_into().unwrap_or_default());
            entry.read_to_end(&mut buf)?;

            let instant = Instant::now();
            let result = scan_buf(buf.as_slice(), pathbuf.as_path(), rules)?;
            let elapsed = instant.elapsed();

            debug!(
                "Finished scanning {} in {} ms",
                pathbuf.to_string_lossy(),
                elapsed.as_millis()
            );

            file_scan_results.push(result);
        } else {
            return Err(eyre!(
                "File {} too large, {} bytes > {} bytes",
                pathbuf.to_string_lossy(),
                entry.size(),
                APP_CONFIG.max_scan_size
            ));
        }
    }

    Ok(file_scan_results)
}

pub fn scan_zip<R: Read>(source: &mut R, rules: &Rules) -> Result<Vec<FileScanResult>> {
    let mut file_scan_results: Vec<FileScanResult> = Vec::new();
    while let Ok(Some(mut file)) = read_zipfile_from_stream(source) {
        if let Some(pathbuf) = file.enclosed_name() {
            if file.size() <= APP_CONFIG.max_scan_size {
                let mut buf = Vec::with_capacity(file.size().try_into().unwrap_or_default());
                file.read_to_end(&mut buf)?;

                let instant = Instant::now();
                let result = scan_buf(buf.as_slice(), pathbuf.as_path(), rules)?;
                let elapsed = instant.elapsed();

                debug!(
                    "Finished scanning {} in {} ms",
                    pathbuf.to_string_lossy(),
                    elapsed.as_millis()
                );

                file_scan_results.push(result);
            } else {
                warn!(
                    "{} is greater than maximum configured scan size ({} bytes), skipping",
                    pathbuf.to_string_lossy(),
                    APP_CONFIG.max_scan_size
                );
                return Err(eyre!(
                    "File {} too large, {} bytes > {} bytes",
                    pathbuf.to_string_lossy(),
                    file.size(),
                    APP_CONFIG.max_scan_size
                ));
            };
        } else {
            warn!("{} could not be parsed into a path, skipping", file.name());
        }
    }

    Ok(file_scan_results)
}

/// Scan a file given it implements `Read`.
///
/// # Arguments
/// * `path` - The path corresponding to this file
/// * `rules` - The compiled rule set to scan this file against
<<<<<<< HEAD
fn scan_buf(buf: &[u8], path: &Path, rules: &Rules) -> Result<FileScanResult> {
    let rules = rules
        .scan_mem(buf, 10)?
        .into_iter()
=======
fn scan_file(file: &mut impl Read, path: &Path, rules: &Rules) -> Result<FileScanResult> {
    let mut buffer = Vec::new();
    file.read_to_end(&mut buffer)?;

    let mut scanner = yara_x::Scanner::new(rules);

    let rules = scanner
        .scan(buffer.as_slice())?
        .matching_rules()
>>>>>>> fcda4a50
        .filter(|rule| {
            let filetypes = rule.get_filetypes();
            filetypes.is_empty()
                || filetypes
                    .iter()
                    .any(|filetype| path.extension().unwrap_or_default() == *filetype)
        })
        .map(RuleScore::from)
        .collect();

    Ok(FileScanResult::new(path.to_path_buf(), rules))
}

#[cfg(test)]
mod tests {
<<<<<<< HEAD
    use flate2::{read::GzDecoder, write::GzEncoder, Compression};
    use std::{
        collections::HashSet,
        io::{Cursor, Write},
        path::PathBuf,
    };
    use yara::{Compiler, Rules};
    use zip::{write::SimpleFileOptions, ZipWriter};
=======
    use std::{collections::HashSet, path::PathBuf};
    use yara_x::Compiler;
>>>>>>> fcda4a50

    use super::{scan_buf, DistributionScanResults, PackageScanResults};
    use crate::{
        client::{
            build_body, ScanResultSerializer, SubmitJobResultsError, SubmitJobResultsSuccess,
        },
        scanner::{scan_targz, scan_zip, FileScanResult, RuleScore},
    };

    fn generate_sample_rules() -> Rules {
        let rules = r#"
            rule contains_rust {
                meta:
                    weight = 5
                strings:
                    $rust = "rust" nocase
                condition:
                    $rust
            }
        "#;

        let compiler = Compiler::new().unwrap().add_rules_str(rules).unwrap();

        compiler.compile_rules().unwrap()
    }

    #[test]
    fn test_zipfile() {
        let mut buf: Vec<u8> = Vec::new();
        let mut zip = ZipWriter::new(Cursor::new(&mut buf));
        let options = SimpleFileOptions::default();

        zip.start_file("file1.txt", options).unwrap();
        let file1_contents = b"rust";
        zip.write(file1_contents).unwrap();

        zip.start_file("file2.txt", options).unwrap();
        let file2_contents = b"contents of file two";
        zip.write(file2_contents).unwrap();

        zip.finish().unwrap();

        let rules = generate_sample_rules();
        let mut file_scan_results = scan_zip(&mut &buf[..], &rules).unwrap().into_iter();

        let expected = FileScanResult {
            path: PathBuf::from("file1.txt"),
            rules: vec![RuleScore {
                name: "contains_rust".into(),
                score: 5,
            }],
        };
        assert_eq!(file_scan_results.next(), Some(expected));

        let expected = FileScanResult {
            path: PathBuf::from("file2.txt"),
            rules: vec![],
        };
        assert_eq!(file_scan_results.next(), Some(expected));

        assert_eq!(file_scan_results.next(), None);
    }

    #[test]
    fn test_tarball() {
        let mut builder = tar::Builder::new(GzEncoder::new(Vec::new(), Compression::default()));

        let mut header = tar::Header::new_gnu();
        let file1_contents = b"rust";
        header.set_size(file1_contents.len().try_into().unwrap());
        header.set_cksum();
        builder
            .append_data(&mut header, "file1.txt", file1_contents.as_slice())
            .unwrap();

        let mut header = tar::Header::new_gnu();
        let file2_contents = b"contents of file two";
        header.set_size(file2_contents.len().try_into().unwrap());
        header.set_cksum();
        builder
            .append_data(&mut header, "file2.txt", file2_contents.as_slice())
            .unwrap();

        let data = builder.into_inner().unwrap().finish().unwrap();

        let mut archive = tar::Archive::new(GzDecoder::new(data.as_slice()));

        let rules = generate_sample_rules();
        let mut file_scan_results = scan_targz(&mut archive, &rules).unwrap().into_iter();

        let expected = FileScanResult {
            path: PathBuf::from("file1.txt"),
            rules: vec![RuleScore {
                name: "contains_rust".into(),
                score: 5,
            }],
        };
        assert_eq!(file_scan_results.next(), Some(expected));

        let expected = FileScanResult {
            path: PathBuf::from("file2.txt"),
            rules: vec![],
        };
        assert_eq!(file_scan_results.next(), Some(expected));

        assert_eq!(file_scan_results.next(), None);
    }

    #[test]
    fn test_scan_result_success_serialization() {
        let success = SubmitJobResultsSuccess {
            name: "test".into(),
            version: "1.0.0".into(),
            score: 10,
            inspector_url: Some("inspector url".into()),
            rules_matched: vec!["abc".into(), "def".into()],
            commit: "commit hash".into(),
        };

        let scan_result: ScanResultSerializer = Ok(success).into();
        let actual = serde_json::to_string(&scan_result).unwrap();
        let expected = r#"{"name":"test","version":"1.0.0","score":10,"inspector_url":"inspector url","rules_matched":["abc","def"],"commit":"commit hash"}"#;

        assert_eq!(actual, expected);
    }

    #[test]
    fn test_scan_result_error_serialization() {
        let error = SubmitJobResultsError {
            name: "test".into(),
            version: "1.0.0".into(),
            reason: "Package too large".into(),
        };

        let scan_result: ScanResultSerializer = Err(error).into();
        let actual = serde_json::to_string(&scan_result).unwrap();
        let expected = r#"{"name":"test","version":"1.0.0","reason":"Package too large"}"#;

        assert_eq!(actual, expected);
    }

    #[test]
    fn test_file_score() {
        let rules = vec![
            RuleScore {
                name: String::from("rule1"),
                score: 5,
            },
            RuleScore {
                name: String::from("rule2"),
                score: 7,
            },
        ];

        let file_scan_result = FileScanResult {
            path: PathBuf::default(),
            rules,
        };
        assert_eq!(file_scan_result.calculate_score(), 12);
    }

    #[test]
    fn test_get_most_malicious_file() {
        let file_scan_results = vec![
            FileScanResult {
                path: PathBuf::from("/abc/file1"),
                rules: vec![RuleScore {
                    name: String::from("rule1"),
                    score: 5,
                }],
            },
            FileScanResult {
                path: PathBuf::from("/abc/file2"),
                rules: vec![RuleScore {
                    name: String::from("rule2"),
                    score: 7,
                }],
            },
            FileScanResult {
                path: PathBuf::from("/abc/file3"),
                rules: vec![RuleScore {
                    name: String::from("rule3"),
                    score: 4,
                }],
            },
        ];

        let expected = FileScanResult {
            path: PathBuf::from("/abc/file2"),
            rules: vec![RuleScore {
                name: String::from("rule2"),
                score: 7,
            }],
        };

        let distribution_scan_results = DistributionScanResults {
            file_scan_results,
            base_inspector_url: String::default(),
        };

        assert_eq!(
            distribution_scan_results.get_most_malicious_file(),
            Some(&expected)
        )
    }

    #[test]
    fn test_get_matched_rules() {
        let file_scan_results = vec![
            FileScanResult {
                path: PathBuf::default(),
                rules: vec![
                    RuleScore {
                        name: String::from("rule1"),
                        score: 5,
                    },
                    RuleScore {
                        name: String::from("rule2"),
                        score: 7,
                    },
                ],
            },
            FileScanResult {
                path: PathBuf::default(),
                rules: vec![
                    RuleScore {
                        name: String::from("rule2"),
                        score: 7,
                    },
                    RuleScore {
                        name: String::from("rule3"),
                        score: 9,
                    },
                ],
            },
            FileScanResult {
                path: PathBuf::default(),
                rules: vec![
                    RuleScore {
                        name: String::from("rule3"),
                        score: 9,
                    },
                    RuleScore {
                        name: String::from("rule4"),
                        score: 6,
                    },
                ],
            },
        ];

        let distribution_scan_results = DistributionScanResults {
            file_scan_results,
            base_inspector_url: String::default(),
        };

        let matched_rules: HashSet<RuleScore> = distribution_scan_results
            .get_matched_rules()
            .into_iter()
            .cloned()
            .collect();

        let expected_rules = HashSet::from([
            RuleScore {
                name: String::from("rule1"),
                score: 5,
            },
            RuleScore {
                name: String::from("rule2"),
                score: 7,
            },
            RuleScore {
                name: String::from("rule3"),
                score: 9,
            },
            RuleScore {
                name: String::from("rule4"),
                score: 6,
            },
        ]);

        assert_eq!(matched_rules, expected_rules)
    }

    #[test]
    fn test_get_matched_rule_identifiers() {
        let file_scan_results = vec![
            FileScanResult {
                path: PathBuf::default(),
                rules: vec![
                    RuleScore {
                        name: String::from("rule1"),
                        score: 5,
                    },
                    RuleScore {
                        name: String::from("rule2"),
                        score: 7,
                    },
                ],
            },
            FileScanResult {
                path: PathBuf::default(),
                rules: vec![
                    RuleScore {
                        name: String::from("rule2"),
                        score: 7,
                    },
                    RuleScore {
                        name: String::from("rule3"),
                        score: 9,
                    },
                ],
            },
            FileScanResult {
                path: PathBuf::default(),
                rules: vec![
                    RuleScore {
                        name: String::from("rule3"),
                        score: 9,
                    },
                    RuleScore {
                        name: String::from("rule4"),
                        score: 6,
                    },
                ],
            },
        ];

        let distribution_scan_results = DistributionScanResults {
            file_scan_results,
            base_inspector_url: String::default(),
        };

        let matched_rule_identifiers = distribution_scan_results.get_matched_rule_identifiers();

        let expected_rule_identifiers = vec!["rule1", "rule2", "rule3", "rule4"];

        assert_eq!(
            HashSet::<_>::from_iter(matched_rule_identifiers),
            HashSet::<_>::from_iter(expected_rule_identifiers)
        )
    }

    #[test]
    fn test_build_package_scan_results_body() {
        let file_scan_results1 = vec![
            FileScanResult {
                path: "abc/file1.txt".into(),
                rules: vec![RuleScore {
                    name: String::from("rule1"),
                    score: 5,
                }],
            },
            FileScanResult {
                path: "abc/file2.txt".into(),
                rules: vec![RuleScore {
                    name: String::from("rule2"),
                    score: 7,
                }],
            },
        ];
        let distribution_scan_results1 = DistributionScanResults {
            file_scan_results: file_scan_results1,
            base_inspector_url: "http://example.com/dist1/".into(),
        };

        let file_scan_results2 = vec![
            FileScanResult {
                path: "abc/file1.txt".into(),
                rules: vec![RuleScore {
                    name: String::from("rule3"),
                    score: 2,
                }],
            },
            FileScanResult {
                path: "abc/file1.txt".into(),
                rules: vec![RuleScore {
                    name: String::from("rule4"),
                    score: 9,
                }],
            },
        ];
        let distribution_scan_results2 = DistributionScanResults {
            file_scan_results: file_scan_results2,
            base_inspector_url: "http://example.com/dist2/".into(),
        };

        let package_scan_results = PackageScanResults {
            name: String::from("remmy"),
            version: String::from("4.20.69"),
            distribution_scan_results: vec![distribution_scan_results1, distribution_scan_results2],
            commit_hash: String::from("abc"),
        };

        let body = build_body(&package_scan_results);

        assert_eq!(
            body.inspector_url,
            Some(String::from("http://example.com/dist1/abc/file2.txt"))
        );
        assert_eq!(body.score, 12);
        assert_eq!(
            HashSet::from([
                "rule1".into(),
                "rule2".into(),
                "rule3".into(),
                "rule4".into()
            ]),
            HashSet::from_iter(body.rules_matched)
        );
    }

    #[test]
    fn test_scan_file() {
        let rules = r#"
            rule contains_rust {
                meta:
                    weight = 5
                strings:
                    $rust = "rust" nocase
                condition:
                    $rust
            }
        "#;

        let mut compiler = Compiler::new();
        compiler.add_source(rules).unwrap();
        let rules = compiler.build();

<<<<<<< HEAD
        let rules = compiler.compile_rules().unwrap();
        let result = scan_buf(&mut "I love Rust!".as_bytes(), &PathBuf::default(), &rules).unwrap();
=======
        let result =
            scan_file(&mut "I love Rust!".as_bytes(), &PathBuf::default(), &rules).unwrap();
>>>>>>> fcda4a50

        assert_eq!(result.path, PathBuf::default());
        assert_eq!(
            result.rules[0],
            RuleScore {
                name: "contains_rust".into(),
                score: 5
            }
        );
        assert_eq!(result.calculate_score(), 5);
    }
}<|MERGE_RESOLUTION|>--- conflicted
+++ resolved
@@ -1,7 +1,5 @@
-use core::fmt;
 use std::{
     collections::HashSet,
-    fmt::write,
     io::Read,
     path::{Component, Path, PathBuf},
     time::Instant,
@@ -10,13 +8,9 @@
 use color_eyre::{eyre::eyre, Result};
 use flate2::read::GzDecoder;
 use reqwest::{blocking::Client, Url};
-<<<<<<< HEAD
 use tracing::{debug, warn};
-use yara::Rules;
+use yara_x::Rules;
 use zip::read::read_zipfile_from_stream;
-=======
-use yara_x::Rules;
->>>>>>> fcda4a50
 
 use crate::{
     app_config::APP_CONFIG,
@@ -255,22 +249,11 @@
 /// # Arguments
 /// * `path` - The path corresponding to this file
 /// * `rules` - The compiled rule set to scan this file against
-<<<<<<< HEAD
 fn scan_buf(buf: &[u8], path: &Path, rules: &Rules) -> Result<FileScanResult> {
-    let rules = rules
-        .scan_mem(buf, 10)?
-        .into_iter()
-=======
-fn scan_file(file: &mut impl Read, path: &Path, rules: &Rules) -> Result<FileScanResult> {
-    let mut buffer = Vec::new();
-    file.read_to_end(&mut buffer)?;
-
     let mut scanner = yara_x::Scanner::new(rules);
-
     let rules = scanner
-        .scan(buffer.as_slice())?
+        .scan(buf)?
         .matching_rules()
->>>>>>> fcda4a50
         .filter(|rule| {
             let filetypes = rule.get_filetypes();
             filetypes.is_empty()
@@ -286,26 +269,25 @@
 
 #[cfg(test)]
 mod tests {
-<<<<<<< HEAD
     use flate2::{read::GzDecoder, write::GzEncoder, Compression};
     use std::{
         collections::HashSet,
         io::{Cursor, Write},
         path::PathBuf,
     };
-    use yara::{Compiler, Rules};
-    use zip::{write::SimpleFileOptions, ZipWriter};
-=======
-    use std::{collections::HashSet, path::PathBuf};
     use yara_x::Compiler;
->>>>>>> fcda4a50
 
     use super::{scan_buf, DistributionScanResults, PackageScanResults};
     use crate::{
-        client::{
-            build_body, ScanResultSerializer, SubmitJobResultsError, SubmitJobResultsSuccess,
-        },
-        scanner::{scan_targz, scan_zip, FileScanResult, RuleScore},
+        client::{ScanResultSerializer, SubmitJobResultsError, SubmitJobResultsSuccess},
+        scanner::{FileScanResult, RuleScore},
+    };
+    use yara_x::Rules;
+    use zip::{write::SimpleFileOptions, ZipWriter};
+
+    use crate::{
+        client::build_body,
+        scanner::{scan_targz, scan_zip},
     };
 
     fn generate_sample_rules() -> Rules {
@@ -320,9 +302,10 @@
             }
         "#;
 
-        let compiler = Compiler::new().unwrap().add_rules_str(rules).unwrap();
-
-        compiler.compile_rules().unwrap()
+        let mut compiler = Compiler::new();
+        compiler.add_source(rules).unwrap();
+
+        compiler.build()
     }
 
     #[test]
@@ -727,13 +710,7 @@
         compiler.add_source(rules).unwrap();
         let rules = compiler.build();
 
-<<<<<<< HEAD
-        let rules = compiler.compile_rules().unwrap();
         let result = scan_buf(&mut "I love Rust!".as_bytes(), &PathBuf::default(), &rules).unwrap();
-=======
-        let result =
-            scan_file(&mut "I love Rust!".as_bytes(), &PathBuf::default(), &rules).unwrap();
->>>>>>> fcda4a50
 
         assert_eq!(result.path, PathBuf::default());
         assert_eq!(
